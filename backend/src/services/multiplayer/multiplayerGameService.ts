import { Socket, Server } from 'socket.io';
import { Card } from '../../types/gameTypes';
import { DealingService } from '../game/dealingService';
import { GameLogic } from '../game/gameLogic';
<<<<<<< HEAD
import { calculateHand } from '../../utils/cardUtils';

=======
import { validateBet } from '../../utils/validationUtils';
import { calculateHand } from '../../utils/cardUtils';
>>>>>>> f37d57e6

/**
 * Service for managing multiplayer game state
 */
export class MultiplayerGameService {
  private io: Server;
  private dealingService: DealingService;
  
  constructor(io: Server) {
    this.io = io;
    this.dealingService = new DealingService();
  }
  
  /**
   * Starts a new game in a room
   */
  startGame(roomCode: string, players: any[]): void {
    // Reset the deck
    this.dealingService.reshuffle();
    
    // Deal initial cards
    const { playerHands, dealerHand, hiddenCard } = this.dealingService.dealInitialCards(players.length);
    
    // Update player hands
    players.forEach((player, index) => {
      player.hand = playerHands[index];
      const handStatus = GameLogic.hasBlackjack(player.hand);
      player.isBlackjack = handStatus;
    });
    
    // Broadcast game state to all players in the room
    this.broadcastGameState(roomCode, {
      players,
      dealer: {
        hand: dealerHand,
        hiddenCard
      },
      phase: 'dealing',
      turn: 0
    });
  }
  
  /**
   * Processes a player action (hit, stand)
   */
  processPlayerAction(roomCode: string, playerId: string, action: 'hit' | 'stand', gameState: any): void {
    const playerIndex = gameState.players.findIndex((p: any) => p.id === playerId);
    
    if (playerIndex === -1 || playerIndex !== gameState.turn) {
      return; // Not player's turn
    }
    
    const player = gameState.players[playerIndex];
    
    if (action === 'hit') {
      // Draw a card and add to player's hand
      const card = this.dealingService.drawCard();
      player.hand.push(card);
      
      // Check if player busts
      player.isBust = GameLogic.isBust(player.hand);
      if (player.isBust) {
        player.isStand = true;
      }
    } else if (action === 'stand') {
      player.isStand = true;
    }
    
    // Move to next player or dealer phase
    this.advanceTurn(roomCode, gameState);
  }
  
  /**
   * Advances the turn to the next player or dealer phase
   */
  private advanceTurn(roomCode: string, gameState: any): void {
    // Check if all players have finished
    const allPlayersFinished = gameState.players.every((p: any) => p.isStand || p.isBust);
    
    if (allPlayersFinished) {
      // Move to dealer phase
      this.processDealerTurn(roomCode, gameState);
    } else {
      // Find next player who hasn't stood or busted
      let nextTurn = gameState.turn;
      do {
        nextTurn = (nextTurn + 1) % gameState.players.length;
      } while ((gameState.players[nextTurn].isStand || gameState.players[nextTurn].isBust) && nextTurn !== gameState.turn);
      
      gameState.turn = nextTurn;
      this.broadcastGameState(roomCode, gameState);
    }
  }
  
  /**
   * Processes the dealer's turn
   */
  private processDealerTurn(roomCode: string, gameState: any): void {
    // Reveal hidden card
    gameState.dealer.hand.push(gameState.dealer.hiddenCard);
    delete gameState.dealer.hiddenCard;
    
    // Dealer draws until 17 or higher
    while (this.calculateDealerTotal(gameState.dealer.hand) < 17) {
      const card = this.dealingService.drawCard();
      gameState.dealer.hand.push(card);
    }
    
    // Calculate results
    this.calculateResults(gameState);
    
    // Broadcast final game state
    gameState.phase = 'result';
    this.broadcastGameState(roomCode, gameState);
  }
  
  /**
   * Calculates the dealer's hand total
   */
  private calculateDealerTotal(hand: Card[]): number {
    return calculateHand(hand).total;
  }
  
  /**
   * Calculates game results for all players
   */
  private calculateResults(gameState: any): void {
    const dealerHand = gameState.dealer.hand;
    const dealerTotal = this.calculateDealerTotal(dealerHand);
    const dealerBust = dealerTotal > 21;
    
    gameState.results = {};
    
    gameState.players.forEach((player: any) => {
      let result: 'player' | 'dealer' | 'push';
      
      if (player.isBust) {
        result = 'dealer';
      } else if (dealerBust) {
        result = 'player';
      } else {
        result = GameLogic.determineWinner(player.hand, dealerHand);
      }
      
      gameState.results[player.id] = {
        result
      };
    });
  }
  
  /**
   * Broadcasts game state to all players in a room
   */
  private broadcastGameState(roomCode: string, gameState: any): void {
    this.io.to(roomCode).emit('gameStateUpdate', gameState);
  }
}<|MERGE_RESOLUTION|>--- conflicted
+++ resolved
@@ -2,13 +2,7 @@
 import { Card } from '../../types/gameTypes';
 import { DealingService } from '../game/dealingService';
 import { GameLogic } from '../game/gameLogic';
-<<<<<<< HEAD
-import { calculateHand } from '../../utils/cardUtils';
-
-=======
 import { validateBet } from '../../utils/validationUtils';
-import { calculateHand } from '../../utils/cardUtils';
->>>>>>> f37d57e6
 
 /**
  * Service for managing multiplayer game state
